"""
This module defines the models for managing users, roles, and groups in the system,
using the Peewee ORM for MySQL database interactions. It establishes relationships 
between users, roles, and groups and includes cascading delete behaviors.
"""

import os
from dotenv import load_dotenv
from peewee import (
    Model,
    MySQLDatabase,
    AutoField,
    CharField,
    IntegerField,
    DoubleField,
    DateTimeField,
    ForeignKeyField)

# Load environment variables from .env file
load_dotenv()

# Initialize the MySQL database connection using environment variables
database = MySQLDatabase(
    os.getenv("MYSQL_DATABASE"),
    user=os.getenv("MYSQL_USER"),
    passwd=os.getenv("MYSQL_PASSWORD"),
    host=os.getenv("MYSQL_HOST"),
    port=int(os.getenv("MYSQL_PORT")),
)



# Secret key and token expiration settings
secret_key: str = os.getenv('SECRET_KEY')
token_expire: int = int(os.getenv('ACCESS_TOKEN_EXPIRE_MINUTES', '30'))  # Default is now a string
access_token_expire_minutes = int(os.getenv('ACCESS_TOKEN_EXPIRE_MINUTES'))

def initialize_database():
    """
    Initialize the database by creating the necessary tables.

    This function connects to the database and creates the tables for the
    `PersonModel`, `WorkspaceModel`, and `ScheduleModel` if they do not
    already exist.

    Returns:
        None
    """
    with database:
<<<<<<< HEAD
        database.create_tables([PersonModel, WorkspaceModel, ScheduleModel, ReservationModel,PromotionModel, permissionModel, RolePermissionModel], safe=True)


=======
        database.create_tables([
            PersonModel,
            WorkspaceModel,
            ScheduleModel,
            ReservationModel,
            PromotionModel,
            PermissionModel,
            RolePermissionModel
            ], safe=True)
>>>>>>> f30b464c
class PersonModel(Model):
    """
    Represents a person with attributes such as ID, name, email, password, and role.

    Attributes:
    - id (AutoField): Primary key for the person.
    - name (CharField): Name of the person (max length: 50).
    - email (CharField): Email address of the person (max length: 100).
    - password (CharField): Password for authentication (max length: 100).
    - role (CharField): Role assigned to the person (max length: 50).

    Meta:
    - database: Database connection.
    - table_name: Name of the table in the database.
    """
    id = AutoField(primary_key=True)
    name = CharField(max_length=50)
    email = CharField(max_length=100)
    password = CharField(max_length=100)
    role = CharField(max_length=50)

    class Meta:
        """
        Metadata for the PersonModel.

        Attributes:
        - database: Database connection.
        - table_name: Name of the table in the database.
        """
        # pylint: disable=too-few-public-methods
        database = database
        table_name = "person"

<<<<<<< HEAD
class permissionModel(Model):
    """
    Represents a permission with attributes such as ID and name.

    attributes:
=======
class PermissionModel(Model):
    """
    Represents a permission with attributes such as ID and name.

    attributes: 
>>>>>>> f30b464c
    - id: The unique identifier for the permission.
    - name: The name of the permission.
    """

    id = AutoField(primary_key=True)
    name = CharField()
    # pylint: disable=too-few-public-methods
    class Meta:
        """
        Metadata for the PersonModel.

        Attributes:
        - database: Database connection.
        - table_name: Name of the table in the database.
        """
        database = database
        table_name = "permission"

class RolePermissionModel(Model):
    """
    Represents a role permission with attributes such as ID,
    permission, and person.

<<<<<<< HEAD
    atributes:
=======
    atributes: 
>>>>>>> f30b464c
    - id: The unique identifier for the role permission.
    - permission_id: The ID of the permission associated with the role permission.
    - person_id: The ID of the person associated with the role permission.
    """

    id = AutoField(primary_key=True)
<<<<<<< HEAD
    permission_id = ForeignKeyField(permissionModel, backref="role_permission")
=======
    permission_id = ForeignKeyField(PermissionModel, backref="role_permission")
>>>>>>> f30b464c
    person_id = ForeignKeyField(PersonModel, backref="role_permission")
    # pylint: disable=too-few-public-methods
    class Meta:
        """
        Meta class for RolePermissionModel.
        """
        database = database
        table_name = "role_permission"


class WorkspaceModel(Model):
    """
    Represents a workspace with attributes such as ID, type, capacity, hourly rate, and creator.

    Attributes:
    - id (AutoField): Primary key for the workspace.
    - type (CharField): Type of the workspace (max length: 50).
    - capacity (IntegerField): Capacity of the workspace.
    - hourlyRate (DoubleField): Hourly rate for using the workspace.
    - created_by (CharField): Creator of the workspace.
    """
    id = AutoField(primary_key=True)
    type = CharField(max_length=50)
    capacity = IntegerField()
    hourlyRate = DoubleField()
<<<<<<< HEAD
    created_by = ForeignKeyField(PersonModel, backref="workspace")
=======
    created_by = ForeignKeyField(PersonModel, backref="workspace", column_name = "created_by")
>>>>>>> f30b464c


    class Meta:
        """
        Metadata for the WorkspaceModel.

        Attributes:
        - database: Database connection.
        - table_name: Name of the table in the database.
        """
        # pylint: disable=too-few-public-methods
        database = database
        table_name = 'workspace'



class ReservationModel(Model):
    """
    Represents a reservation with attributes such as ID,
    reserved by, workspace, start time, end time, status, and price.

<<<<<<< HEAD
    atributes:
=======
    atributes: 
>>>>>>> f30b464c
    - id: The unique identifier for the reservation.
    - reservedBy: The user who made the reservation.
    - workspace: The workspace that is reserved.
    - startTime: The start time of the reservation.
    """

    id = AutoField(primary_key=True)
<<<<<<< HEAD
    reservedBy = ForeignKeyField(PersonModel, backref="reservation")
    workspace = ForeignKeyField(WorkspaceModel, backref="reservation")
=======
    reservedBy = ForeignKeyField(PersonModel, backref="reservation",column_name="reservedBy")
    workspace = ForeignKeyField(WorkspaceModel, backref="reservation",column_name="workspace")
>>>>>>> f30b464c
    startTime = CharField()
    endTime = CharField()
    status = CharField()
    price = CharField()
    # pylint: disable=too-few-public-methods
    class Meta:

        """
        Meta class for ReservationModel.
        """
        database = database
        table_name = "reservation"



class PromotionModel(Model):
    """
    Represents a promotion with attributes such as ID, description, discount, start time,
    end time, status, reservation, and created by.

<<<<<<< HEAD
    atributes:
=======
    atributes: 
>>>>>>> f30b464c
    - id: The unique identifier for the promotion.
    - description: A brief description of the promotion.
    - discount: The discount percentage offered by the promotion.
    - startTime: The start time of the promotion.
    - endTime: The end time of the promotion.
    - status: The current status of the promotion.
    - reservation: The reservation associated with the promotion, if any.
    - createdBy: The user who created the promotion.
    """

    id = AutoField(primary_key=True)
    description = CharField()
    discount = CharField()
    startTime = CharField()
    endTime = CharField()
    status = CharField()
    reservation = ForeignKeyField(ReservationModel, backref="promotion")
    created_By = ForeignKeyField(PersonModel, backref="promotion")
    # pylint: disable=too-few-public-methods
    class Meta:
        """
<<<<<<< HEAD
        Meta class for PromotionModel.
=======
        Meta class for PromotionModel.  
>>>>>>> f30b464c
        """
        database = database
        table_name = "promotion"



class ScheduleModel(Model):
    """
    Represents a schedule with attributes such as ID, opening time, closing time,
    status, and associated workspace.

    Attributes:
    - id (AutoField): Primary key for the schedule.
    - opening_time (DateTimeField): Opening time of the schedule.
    - closing_time (DateTimeField): Closing time of the schedule.
    - status (CharField): Status of the schedule.
    - workspace (ForeignKeyField): Associated workspace with a cascading delete behavior.
    """
    id = AutoField(primary_key=True)
    opening_time = DateTimeField()
    closing_time = DateTimeField()
    status = CharField()
    workspace = ForeignKeyField(WorkspaceModel, backref='schedules', on_delete='CASCADE')

    class Meta:
        """
        Metadata for the ScheduleModel.

        Attributes:
        - database: Database connection.
        - table_name: Name of the table in the database.
        """
        # pylint: disable=too-few-public-methods
        database = database
        table_name = 'schedule'<|MERGE_RESOLUTION|>--- conflicted
+++ resolved
@@ -47,11 +47,6 @@
         None
     """
     with database:
-<<<<<<< HEAD
-        database.create_tables([PersonModel, WorkspaceModel, ScheduleModel, ReservationModel,PromotionModel, permissionModel, RolePermissionModel], safe=True)
-
-
-=======
         database.create_tables([
             PersonModel,
             WorkspaceModel,
@@ -61,7 +56,6 @@
             PermissionModel,
             RolePermissionModel
             ], safe=True)
->>>>>>> f30b464c
 class PersonModel(Model):
     """
     Represents a person with attributes such as ID, name, email, password, and role.
@@ -95,19 +89,11 @@
         database = database
         table_name = "person"
 
-<<<<<<< HEAD
-class permissionModel(Model):
+class PermissionModel(Model):
     """
     Represents a permission with attributes such as ID and name.
 
     attributes:
-=======
-class PermissionModel(Model):
-    """
-    Represents a permission with attributes such as ID and name.
-
-    attributes: 
->>>>>>> f30b464c
     - id: The unique identifier for the permission.
     - name: The name of the permission.
     """
@@ -131,22 +117,14 @@
     Represents a role permission with attributes such as ID,
     permission, and person.
 
-<<<<<<< HEAD
-    atributes:
-=======
-    atributes: 
->>>>>>> f30b464c
+    atributes:
     - id: The unique identifier for the role permission.
     - permission_id: The ID of the permission associated with the role permission.
     - person_id: The ID of the person associated with the role permission.
     """
 
     id = AutoField(primary_key=True)
-<<<<<<< HEAD
-    permission_id = ForeignKeyField(permissionModel, backref="role_permission")
-=======
     permission_id = ForeignKeyField(PermissionModel, backref="role_permission")
->>>>>>> f30b464c
     person_id = ForeignKeyField(PersonModel, backref="role_permission")
     # pylint: disable=too-few-public-methods
     class Meta:
@@ -172,11 +150,7 @@
     type = CharField(max_length=50)
     capacity = IntegerField()
     hourlyRate = DoubleField()
-<<<<<<< HEAD
-    created_by = ForeignKeyField(PersonModel, backref="workspace")
-=======
     created_by = ForeignKeyField(PersonModel, backref="workspace", column_name = "created_by")
->>>>>>> f30b464c
 
 
     class Meta:
@@ -198,11 +172,7 @@
     Represents a reservation with attributes such as ID,
     reserved by, workspace, start time, end time, status, and price.
 
-<<<<<<< HEAD
-    atributes:
-=======
-    atributes: 
->>>>>>> f30b464c
+    atributes:
     - id: The unique identifier for the reservation.
     - reservedBy: The user who made the reservation.
     - workspace: The workspace that is reserved.
@@ -210,13 +180,8 @@
     """
 
     id = AutoField(primary_key=True)
-<<<<<<< HEAD
-    reservedBy = ForeignKeyField(PersonModel, backref="reservation")
-    workspace = ForeignKeyField(WorkspaceModel, backref="reservation")
-=======
     reservedBy = ForeignKeyField(PersonModel, backref="reservation",column_name="reservedBy")
     workspace = ForeignKeyField(WorkspaceModel, backref="reservation",column_name="workspace")
->>>>>>> f30b464c
     startTime = CharField()
     endTime = CharField()
     status = CharField()
@@ -237,11 +202,7 @@
     Represents a promotion with attributes such as ID, description, discount, start time,
     end time, status, reservation, and created by.
 
-<<<<<<< HEAD
-    atributes:
-=======
-    atributes: 
->>>>>>> f30b464c
+    atributes:
     - id: The unique identifier for the promotion.
     - description: A brief description of the promotion.
     - discount: The discount percentage offered by the promotion.
@@ -263,11 +224,73 @@
     # pylint: disable=too-few-public-methods
     class Meta:
         """
-<<<<<<< HEAD
         Meta class for PromotionModel.
-=======
-        Meta class for PromotionModel.  
->>>>>>> f30b464c
+        """
+        database = database
+        table_name = "promotion"
+
+
+
+
+
+class ReservationModel(Model):
+    """
+    Represents a reservation with attributes such as ID,
+    reserved by, workspace, start time, end time, status, and price.
+
+    atributes:
+    - id: The unique identifier for the reservation.
+    - reservedBy: The user who made the reservation.
+    - workspace: The workspace that is reserved.
+    - startTime: The start time of the reservation.
+    """
+
+    id = AutoField(primary_key=True)
+    reservedBy = ForeignKeyField(PersonModel, backref="reservation")
+    workspace = ForeignKeyField(WorkspaceModel, backref="reservation")
+    startTime = CharField()
+    endTime = CharField()
+    status = CharField()
+    price = CharField()
+    # pylint: disable=too-few-public-methods
+    class Meta:
+
+        """
+        Meta class for ReservationModel.
+        """
+        database = database
+        table_name = "reservation"
+
+
+
+class PromotionModel(Model):
+    """
+    Represents a promotion with attributes such as ID, description, discount, start time,
+    end time, status, reservation, and created by.
+
+    atributes:
+    - id: The unique identifier for the promotion.
+    - description: A brief description of the promotion.
+    - discount: The discount percentage offered by the promotion.
+    - startTime: The start time of the promotion.
+    - endTime: The end time of the promotion.
+    - status: The current status of the promotion.
+    - reservation: The reservation associated with the promotion, if any.
+    - createdBy: The user who created the promotion.
+    """
+
+    id = AutoField(primary_key=True)
+    description = CharField()
+    discount = CharField()
+    startTime = CharField()
+    endTime = CharField()
+    status = CharField()
+    reservation = ForeignKeyField(ReservationModel, backref="promotion")
+    created_By = ForeignKeyField(PersonModel, backref="promotion")
+    # pylint: disable=too-few-public-methods
+    class Meta:
+        """
+        Meta class for PromotionModel.
         """
         database = database
         table_name = "promotion"
