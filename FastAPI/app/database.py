--- conflicted
+++ resolved
@@ -6,9 +6,6 @@
 
 import os
 from dotenv import load_dotenv
-<<<<<<< HEAD
-from peewee import Model, MySQLDatabase, DateField, AutoField, CharField
-=======
 from peewee import (
     Model,
     MySQLDatabase,
@@ -18,7 +15,6 @@
     DoubleField,
     DateTimeField,
     ForeignKeyField)
->>>>>>> 5519664e
 
 # Load environment variables from .env file
 load_dotenv()
