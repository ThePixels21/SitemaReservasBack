"""
This module provides services for managing workspaces and their schedules.

Classes:
    - WorkspaceService: A service class for managing workspaces and their schedules.

Methods:
    - get_workspaces: Retrieves all workspaces, including their schedules.
    - get_workspace: Retrieves a specific workspace along with its schedules.
    - create_workspace: Creates a new workspace.
    - update_workspace: Updates an existing workspace.
    - delete_workspace: Deletes a workspace and its schedules if no future schedules are assigned.
"""
from datetime import datetime
from typing import Optional, List

from peewee import DoesNotExist, IntegrityError

from database import (WorkspaceModel, ScheduleModel)
from models.workspace import Workspace

<<<<<<< HEAD
from fastapi import Body, HTTPException


# pylint: enable=unused-import
=======
from fastapi import Body
>>>>>>> f30b464c

class WorkspaceService:
    """
     Service class for managing workspaces and their schedules.
    """
    @staticmethod
    def get_workspaces():
        """
        Get all workspaces, including their schedules.
        """
        workspaces = WorkspaceModel.select().dicts()
        results = []

        for workspace in workspaces:
            schedules = ScheduleModel.select().where(
                ScheduleModel.workspace == workspace['id']
            ).dicts()
            workspace['schedules'] = list(schedules)
            results.append(workspace)

        return results

    @staticmethod
    def get_workspace(workspace_id: int):
        """
        Get a specific workspace along with its schedules.
        """
        try:
            workspace = WorkspaceModel.get(WorkspaceModel.id == workspace_id)
            schedules = ScheduleModel.select().where(ScheduleModel.workspace==workspace_id).dicts()
            return {**workspace.__data__, 'schedules': list(schedules)}
        except DoesNotExist:
            return "Workspace not found"

    @staticmethod
<<<<<<< HEAD
    def create_workspace(workspace: Workspace, created_by: int):
=======
    def create_workspace(workspace: Workspace = Body(...)):
>>>>>>> f30b464c
        """
        Create a new workspace.

        Args:
            workspace (Workspace): The workspace data to create.
            created_by (int): The ID of the user creating the workspace.

        Returns:
            Workspace: The created workspace object.
        """
        new_workspace = WorkspaceModel.create(
            type=workspace.type.value,
            capacity=workspace.capacity,
            hourlyRate=workspace.hourlyRate,
            created_by=created_by
        )
        return new_workspace

    @staticmethod
<<<<<<< HEAD
    def update_workspace(workspace_id: int, workspace: Workspace):
=======
    def update_workspace(workspace_id: int, workspace_data: dict):
>>>>>>> f30b464c
        """
        Updates an existing workspace's information in the database.

        ### Args:
        - workspace_id (int): The ID of the workspace to update.
        - workspace (Workspace): A Pydantic model instance representing the updated workspace data.

        ### Returns:
        - WorkspaceModel: The updated workspace.

        ### Raises:
        - HTTPException: If the workspace is not found or the update fails.
        """
        try:
            # Find the workspace to update
            existing_workspace = WorkspaceModel.get(WorkspaceModel.id == workspace_id)

            # Validate and update fields
            existing_workspace.type = workspace.type.value or existing_workspace.type
            existing_workspace.capacity = workspace.capacity or existing_workspace.capacity
            existing_workspace.hourlyRate = workspace.hourlyRate or existing_workspace.hourlyRate

            # Save changes to the database
            existing_workspace.save()
            return existing_workspace

        except DoesNotExist as exc:
            raise HTTPException(status_code=404, detail="Workspace not found") from exc
        except IntegrityError as exc:
            raise HTTPException(status_code=400, detail="Could not update workspace") from exc

    @staticmethod
<<<<<<< HEAD
    def delete_workspace( workspace_id: int):
=======
    def delete_workspace(workspace_id: int):
>>>>>>> f30b464c
        """
        Delete a workspace and its schedules if no future schedules are assigned.

        Args:
            workspace_id (int): The ID of the workspace to delete.

        Returns:
            str: A message indicating the result of the deletion attempt.
        """
        try:
            # Check for future schedules
            future_schedules = ScheduleModel.select().where(
                (ScheduleModel.id == workspace_id) &
                (ScheduleModel.opening_time > datetime.now())
            )

            if future_schedules.exists():
                return "Cannot delete workspace with future schedules assigned."

            # Delete the workspace if no future schedules
            workspace = WorkspaceModel.get(WorkspaceModel.id == workspace_id)
            workspace.delete_instance()
            return "Workspace deleted successfully"

        except DoesNotExist:
            return "Workspace not found"

    def filter_workspaces(
            self,
            workspace_type: Optional[str],
            min_capacity: Optional[int],
            date: Optional[str],
            time: Optional[str],
    ) -> List[WorkspaceModel]:
        query = WorkspaceModel.select()

        if workspace_type:
            query = query.where(WorkspaceModel.type == workspace_type)
        if min_capacity:
            query = query.where(WorkspaceModel.capacity >= min_capacity)
        if date and time:
            datetime_requested = datetime.strptime(f"{date} {time}", "%Y-%m-%d %H:%M")
            query = query.join(ScheduleModel).where(
                (ScheduleModel.opening_time <= datetime_requested) &
                (ScheduleModel.closing_time >= datetime_requested) &
                (ScheduleModel.status == "Available")
            )

        return list(query)<|MERGE_RESOLUTION|>--- conflicted
+++ resolved
@@ -19,14 +19,10 @@
 from database import (WorkspaceModel, ScheduleModel)
 from models.workspace import Workspace
 
-<<<<<<< HEAD
 from fastapi import Body, HTTPException
 
 
 # pylint: enable=unused-import
-=======
-from fastapi import Body
->>>>>>> f30b464c
 
 class WorkspaceService:
     """
@@ -62,11 +58,7 @@
             return "Workspace not found"
 
     @staticmethod
-<<<<<<< HEAD
     def create_workspace(workspace: Workspace, created_by: int):
-=======
-    def create_workspace(workspace: Workspace = Body(...)):
->>>>>>> f30b464c
         """
         Create a new workspace.
 
@@ -86,11 +78,7 @@
         return new_workspace
 
     @staticmethod
-<<<<<<< HEAD
     def update_workspace(workspace_id: int, workspace: Workspace):
-=======
-    def update_workspace(workspace_id: int, workspace_data: dict):
->>>>>>> f30b464c
         """
         Updates an existing workspace's information in the database.
 
@@ -123,11 +111,7 @@
             raise HTTPException(status_code=400, detail="Could not update workspace") from exc
 
     @staticmethod
-<<<<<<< HEAD
     def delete_workspace( workspace_id: int):
-=======
-    def delete_workspace(workspace_id: int):
->>>>>>> f30b464c
         """
         Delete a workspace and its schedules if no future schedules are assigned.
 
